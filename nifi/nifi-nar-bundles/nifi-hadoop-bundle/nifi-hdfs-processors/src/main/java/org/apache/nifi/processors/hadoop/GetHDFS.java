/*
 * Licensed to the Apache Software Foundation (ASF) under one or more
 * contributor license agreements.  See the NOTICE file distributed with
 * this work for additional information regarding copyright ownership.
 * The ASF licenses this file to You under the Apache License, Version 2.0
 * (the "License"); you may not use this file except in compliance with
 * the License.  You may obtain a copy of the License at
 *
 *     http://www.apache.org/licenses/LICENSE-2.0
 *
 * Unless required by applicable law or agreed to in writing, software
 * distributed under the License is distributed on an "AS IS" BASIS,
 * WITHOUT WARRANTIES OR CONDITIONS OF ANY KIND, either express or implied.
 * See the License for the specific language governing permissions and
 * limitations under the License.
 */
package org.apache.nifi.processors.hadoop;

import java.io.IOException;
import java.util.ArrayList;
import java.util.Collection;
import java.util.Collections;
import java.util.HashSet;
import java.util.List;
import java.util.Set;
import java.util.concurrent.BlockingQueue;
import java.util.concurrent.LinkedBlockingQueue;
import java.util.concurrent.TimeUnit;
import java.util.concurrent.atomic.AtomicLong;
import java.util.concurrent.locks.Lock;
import java.util.concurrent.locks.ReentrantLock;
import java.util.regex.Pattern;

import org.apache.commons.io.IOUtils;
import org.apache.hadoop.conf.Configuration;
import org.apache.hadoop.fs.FSDataInputStream;
import org.apache.hadoop.fs.FileStatus;
import org.apache.hadoop.fs.FileSystem;
import org.apache.hadoop.fs.Path;
import org.apache.hadoop.fs.PathFilter;
import org.apache.nifi.annotation.behavior.TriggerWhenEmpty;
import org.apache.nifi.annotation.documentation.CapabilityDescription;
import org.apache.nifi.annotation.documentation.SeeAlso;
import org.apache.nifi.annotation.documentation.Tags;
import org.apache.nifi.annotation.behavior.WritesAttribute;
import org.apache.nifi.annotation.behavior.WritesAttributes;
import org.apache.nifi.annotation.lifecycle.OnScheduled;
import org.apache.nifi.components.PropertyDescriptor;
import org.apache.nifi.components.ValidationContext;
import org.apache.nifi.components.ValidationResult;
import org.apache.nifi.flowfile.FlowFile;
import org.apache.nifi.flowfile.attributes.CoreAttributes;
import org.apache.nifi.processor.DataUnit;
import org.apache.nifi.processor.ProcessContext;
import org.apache.nifi.processor.ProcessSession;
import org.apache.nifi.processor.Relationship;
import org.apache.nifi.processor.exception.ProcessException;
import org.apache.nifi.processor.util.StandardValidators;
import org.apache.nifi.util.StopWatch;

@TriggerWhenEmpty
@Tags({"hadoop", "HDFS", "get", "fetch", "ingest", "source", "filesystem"})
@CapabilityDescription("Fetch files from Hadoop Distributed File System (HDFS) into FlowFiles. This Processor will delete the file from HDFS after fetching it.")
@WritesAttributes({
<<<<<<< HEAD
        @WritesAttribute(attribute = "filename", description = "The name of the file that was read from HDFS."),
        @WritesAttribute(attribute = "path", description = "The path is set to the relative path of the file's directory on HDFS. For example, if the Directory property is set to /tmp, then files picked up from /tmp will have the path attribute set to \"./\". If the Recurse Subdirectories property is set to true and a file is picked up from /tmp/abc/1/2/3, then the path attribute will be set to \"abc/1/2/3\".") })
@SeeAlso({PutHDFS.class, ListHDFS.class})
=======
    @WritesAttribute(attribute = "filename", description = "The name of the file that was read from HDFS."),
    @WritesAttribute(attribute = "path", description = "The path is set to the relative path of the file's directory on HDFS. For example, if "
            + "the Directory property is set to /tmp, then files picked up from /tmp will have the path attribute set to \"./\". If the Recurse "
            + "Subdirectories property is set to true and a file is picked up from /tmp/abc/1/2/3, then the path attribute will be set to \"abc/1/2/3\".")})
@SeeAlso(PutHDFS.class)
>>>>>>> 384b2ac2
public class GetHDFS extends AbstractHadoopProcessor {

    public static final String BUFFER_SIZE_KEY = "io.file.buffer.size";
    public static final int BUFFER_SIZE_DEFAULT = 4096;
    public static final int MAX_WORKING_QUEUE_SIZE = 25000;

    // relationships
    public static final Relationship REL_SUCCESS = new Relationship.Builder()
            .name("success")
            .description("All files retrieved from HDFS are transferred to this relationship")
            .build();

    public static final Relationship REL_PASSTHROUGH = new Relationship.Builder()
            .name("passthrough")
            .description(
                    "If this processor has an input queue for some reason, then FlowFiles arriving on that input are transferred to this relationship")
            .build();

    // properties
    public static final PropertyDescriptor DIRECTORY = new PropertyDescriptor.Builder()
            .name(DIRECTORY_PROP_NAME)
            .description("The HDFS directory from which files should be read")
            .required(true)
            .addValidator(StandardValidators.NON_EMPTY_VALIDATOR)
            .build();

    public static final PropertyDescriptor RECURSE_SUBDIRS = new PropertyDescriptor.Builder()
            .name("Recurse Subdirectories")
            .description("Indicates whether to pull files from subdirectories of the HDFS directory")
            .required(true)
            .allowableValues("true", "false")
            .defaultValue("true")
            .build();

    public static final PropertyDescriptor KEEP_SOURCE_FILE = new PropertyDescriptor.Builder()
            .name("Keep Source File")
            .description("Determines whether to delete the file from HDFS after it has been successfully transferred. If true, the file will be fetched repeatedly. This is intended for testing only.")
            .required(true)
            .allowableValues("true", "false")
            .defaultValue("false")
            .build();

    public static final PropertyDescriptor FILE_FILTER_REGEX = new PropertyDescriptor.Builder()
            .name("File Filter Regex")
            .description("A Java Regular Expression for filtering Filenames; if a filter is supplied then only files whose names match that Regular "
                    + "Expression will be fetched, otherwise all files will be fetched")
            .required(false)
            .addValidator(StandardValidators.REGULAR_EXPRESSION_VALIDATOR)
            .build();

    public static final PropertyDescriptor FILTER_MATCH_NAME_ONLY = new PropertyDescriptor.Builder()
            .name("Filter Match Name Only")
            .description("If true then File Filter Regex will match on just the filename, otherwise subdirectory names will be included with filename "
                    + "in the regex comparison")
            .required(true)
            .allowableValues("true", "false")
            .defaultValue("true")
            .build();

    public static final PropertyDescriptor IGNORE_DOTTED_FILES = new PropertyDescriptor.Builder()
            .name("Ignore Dotted Files")
            .description("If true, files whose names begin with a dot (\".\") will be ignored")
            .required(true)
            .allowableValues("true", "false")
            .defaultValue("true")
            .build();

    public static final PropertyDescriptor MIN_AGE = new PropertyDescriptor.Builder()
            .name("Minimum File Age")
            .description("The minimum age that a file must be in order to be pulled; any file younger than this amount of time (based on last modification date) will be ignored")
            .required(true)
            .addValidator(StandardValidators.createTimePeriodValidator(0, TimeUnit.MILLISECONDS, Long.MAX_VALUE, TimeUnit.NANOSECONDS))
            .defaultValue("0 sec")
            .build();

    public static final PropertyDescriptor MAX_AGE = new PropertyDescriptor.Builder()
            .name("Maximum File Age")
            .description("The maximum age that a file must be in order to be pulled; any file older than this amount of time (based on last modification date) will be ignored")
            .required(false)
            .addValidator(StandardValidators.createTimePeriodValidator(100, TimeUnit.MILLISECONDS, Long.MAX_VALUE, TimeUnit.NANOSECONDS))
            .build();

    public static final PropertyDescriptor BATCH_SIZE = new PropertyDescriptor.Builder()
            .name("Batch Size")
            .description("The maximum number of files to pull in each iteration, based on run schedule.")
            .required(true)
            .defaultValue("100")
            .addValidator(StandardValidators.POSITIVE_INTEGER_VALIDATOR)
            .build();

    public static final PropertyDescriptor POLLING_INTERVAL = new PropertyDescriptor.Builder()
            .name("Polling Interval")
            .description("Indicates how long to wait between performing directory listings")
            .required(true)
            .addValidator(StandardValidators.TIME_PERIOD_VALIDATOR)
            .defaultValue("0 sec")
            .build();

    public static final PropertyDescriptor BUFFER_SIZE = new PropertyDescriptor.Builder()
            .name("IO Buffer Size")
            .description("Amount of memory to use to buffer file contents during IO. This overrides the Hadoop Configuration")
            .addValidator(StandardValidators.DATA_SIZE_VALIDATOR)
            .build();

    private static final Set<Relationship> relationships;
    protected static final List<PropertyDescriptor> localProperties;

    static {
        final Set<Relationship> rels = new HashSet<>();
        rels.add(REL_SUCCESS);
        rels.add(REL_PASSTHROUGH);
        relationships = Collections.unmodifiableSet(rels);

        List<PropertyDescriptor> props = new ArrayList<>(properties);
        props.add(DIRECTORY);
        props.add(RECURSE_SUBDIRS);
        props.add(KEEP_SOURCE_FILE);
        props.add(FILE_FILTER_REGEX);
        props.add(FILTER_MATCH_NAME_ONLY);
        props.add(IGNORE_DOTTED_FILES);
        props.add(MIN_AGE);
        props.add(MAX_AGE);
        props.add(POLLING_INTERVAL);
        props.add(BATCH_SIZE);
        props.add(BUFFER_SIZE);
        localProperties = Collections.unmodifiableList(props);
    }

    protected ProcessorConfiguration processorConfig;
    private final AtomicLong logEmptyListing = new AtomicLong(2L);

    private final AtomicLong lastPollTime = new AtomicLong(0L);
    private final Lock listingLock = new ReentrantLock();
    private final Lock queueLock = new ReentrantLock();

    private final BlockingQueue<Path> filePathQueue = new LinkedBlockingQueue<>(MAX_WORKING_QUEUE_SIZE);
    private final BlockingQueue<Path> processing = new LinkedBlockingQueue<>();

    @Override
    public Set<Relationship> getRelationships() {
        return relationships;
    }

    @Override
    protected List<PropertyDescriptor> getSupportedPropertyDescriptors() {
        return localProperties;
    }

    @Override
    protected Collection<ValidationResult> customValidate(ValidationContext context) {
        final List<ValidationResult> problems = new ArrayList<>(super.customValidate(context));

        final Long minAgeProp = context.getProperty(MIN_AGE).asTimePeriod(TimeUnit.MILLISECONDS);
        final Long maxAgeProp = context.getProperty(MAX_AGE).asTimePeriod(TimeUnit.MILLISECONDS);
        final long minimumAge = (minAgeProp == null) ? 0L : minAgeProp;
        final long maximumAge = (maxAgeProp == null) ? Long.MAX_VALUE : maxAgeProp;
        if (minimumAge > maximumAge) {
            problems.add(new ValidationResult.Builder().valid(false).subject("GetHDFS Configuration")
                    .explanation(MIN_AGE.getName() + " cannot be greater than " + MAX_AGE.getName()).build());
        }

        return problems;
    }

    @OnScheduled
    public void onScheduled(ProcessContext context) throws IOException {
        abstractOnScheduled(context);
        // copy configuration values to pass them around cleanly
        processorConfig = new ProcessorConfiguration(context);
        FileSystem fs = hdfsResources.get().getValue();
        Path dir = new Path(context.getProperty(DIRECTORY).getValue());
        if (!fs.exists(dir)) {
            throw new IOException("PropertyDescriptor " + DIRECTORY + " has invalid value " + dir + ". The directory does not exist.");
        }

        // forget the state of the queue in case HDFS contents changed while this processor was turned off
        queueLock.lock();
        try {
            filePathQueue.clear();
            processing.clear();
        } finally {
            queueLock.unlock();
        }
    }

    @Override
    public void onTrigger(ProcessContext context, ProcessSession session) throws ProcessException {

        int batchSize = context.getProperty(BATCH_SIZE).asInteger();
        final List<Path> files = new ArrayList<>(batchSize);
        List<FlowFile> inputFlowFiles = session.get(10);
        for (FlowFile ff : inputFlowFiles) {
            session.transfer(ff, REL_PASSTHROUGH);
        }

        // retrieve new file names from HDFS and place them into work queue
        if (filePathQueue.size() < MAX_WORKING_QUEUE_SIZE / 2) {
            try {
                final StopWatch stopWatch = new StopWatch(true);
                Set<Path> listedFiles = performListing(context);
                stopWatch.stop();
                final long millis = stopWatch.getDuration(TimeUnit.MILLISECONDS);

                if (listedFiles != null) {
                    // place files into the work queue
                    int newItems = 0;
                    queueLock.lock();
                    try {
                        for (Path file : listedFiles) {
                            if (!filePathQueue.contains(file) && !processing.contains(file)) {
                                if (!filePathQueue.offer(file)) {
                                    break;
                                }
                                newItems++;
                            }
                        }
                    } catch (Exception e) {
                        getLogger().warn("Could not add to processing queue due to {}", new Object[]{e});
                    } finally {
                        queueLock.unlock();
                    }
                    if (listedFiles.size() > 0) {
                        logEmptyListing.set(3L);
                    }
                    if (logEmptyListing.getAndDecrement() > 0) {
                        getLogger().info("Obtained file listing in {} milliseconds; listing had {} items, {} of which were new",
                                new Object[]{millis, listedFiles.size(), newItems});
                    }
                }
            } catch (IOException e) {
                context.yield();
                getLogger().warn("Error while retrieving list of files due to {}", new Object[]{e});
                return;
            }
        }

        // prepare to process a batch of files in the queue
        queueLock.lock();
        try {
            filePathQueue.drainTo(files, batchSize);
            if (files.isEmpty()) {
                // nothing to do!
                context.yield();
                return;
            }
            processing.addAll(files);
        } finally {
            queueLock.unlock();
        }

        processBatchOfFiles(files, context, session);

        queueLock.lock();
        try {
            processing.removeAll(files);
        } finally {
            queueLock.unlock();
        }
    }

    protected void processBatchOfFiles(final List<Path> files, final ProcessContext context, final ProcessSession session) {
        // process the batch of files
        FSDataInputStream stream = null;
        Configuration conf = hdfsResources.get().getKey();
        FileSystem hdfs = hdfsResources.get().getValue();
        final boolean keepSourceFiles = context.getProperty(KEEP_SOURCE_FILE).asBoolean();
        final Double bufferSizeProp = context.getProperty(BUFFER_SIZE).asDataSize(DataUnit.B);
        int bufferSize = bufferSizeProp != null ? bufferSizeProp.intValue() : conf.getInt(BUFFER_SIZE_KEY,
                BUFFER_SIZE_DEFAULT);
        final Path rootDir = new Path(context.getProperty(DIRECTORY).getValue());
        for (final Path file : files) {
            try {
                if (!hdfs.exists(file)) {
                    continue; // if file is no longer there then move on
                }
                final String filename = file.getName();
                final String relativePath = getPathDifference(rootDir, file);

                stream = hdfs.open(file, bufferSize);
                FlowFile flowFile = session.create();

                final StopWatch stopWatch = new StopWatch(true);
                flowFile = session.importFrom(stream, flowFile);
                stopWatch.stop();
                final String dataRate = stopWatch.calculateDataRate(flowFile.getSize());
                final long millis = stopWatch.getDuration(TimeUnit.MILLISECONDS);

                flowFile = session.putAttribute(flowFile, CoreAttributes.PATH.key(), relativePath);
                flowFile = session.putAttribute(flowFile, CoreAttributes.FILENAME.key(), filename);

                if (!keepSourceFiles && !hdfs.delete(file, false)) {
                    getLogger().warn("Could not remove {} from HDFS. Not ingesting this file ...",
                            new Object[]{file});
                    session.remove(flowFile);
                    continue;
                }

                final String transitUri = (filename.startsWith("/")) ? "hdfs:/" + filename : "hdfs://" + filename;
                session.getProvenanceReporter().receive(flowFile, transitUri);
                session.transfer(flowFile, REL_SUCCESS);
                getLogger().info("retrieved {} from HDFS {} in {} milliseconds at a rate of {}",
                        new Object[]{flowFile, file, millis, dataRate});
                session.commit();
            } catch (final Throwable t) {
                getLogger().error("Error retrieving file {} from HDFS due to {}", new Object[]{file, t});
                session.rollback();
                context.yield();
            } finally {
                IOUtils.closeQuietly(stream);
                stream = null;
            }
        }
    }

    /**
     * Do a listing of HDFS if the POLLING_INTERVAL has lapsed.
     *
     * Will return null if POLLING_INTERVAL has not lapsed. Will return an empty set if no files were found on HDFS that matched the configured filters.
     *
     * @param context context
     * @return null if POLLING_INTERVAL has not lapsed. Will return an empty set if no files were found on HDFS that matched the configured filters
     * @throws java.io.IOException ex
     */
    protected Set<Path> performListing(final ProcessContext context) throws IOException {

        final long pollingIntervalMillis = context.getProperty(POLLING_INTERVAL).asTimePeriod(TimeUnit.MILLISECONDS);
        final long nextPollTime = lastPollTime.get() + pollingIntervalMillis;
        Set<Path> listing = null;

        if (System.currentTimeMillis() >= nextPollTime && listingLock.tryLock()) {
            try {
                final FileSystem hdfs = hdfsResources.get().getValue();
                // get listing
                listing = selectFiles(hdfs, processorConfig.getConfiguredRootDirPath(), null);
                lastPollTime.set(System.currentTimeMillis());
            } finally {
                listingLock.unlock();
            }
        }

        return listing;
    }

    /**
     * Poll HDFS for files to process that match the configured file filters.
     *
     * @param hdfs hdfs
     * @param dir dir
     * @param filesVisited filesVisited
     * @return files to process
     * @throws java.io.IOException ex
     */
    protected Set<Path> selectFiles(final FileSystem hdfs, final Path dir, Set<Path> filesVisited) throws IOException {
        if (null == filesVisited) {
            filesVisited = new HashSet<>();
        }

        if (!hdfs.exists(dir)) {
            throw new IOException("Selection directory " + dir.toString() + " doesn't appear to exist!");
        }

        final Set<Path> files = new HashSet<>();

        for (final FileStatus file : hdfs.listStatus(dir)) {
            if (files.size() >= MAX_WORKING_QUEUE_SIZE) {
                // no need to make the files set larger than what we would queue anyway
                break;
            }

            final Path canonicalFile = file.getPath();

            if (!filesVisited.add(canonicalFile)) { // skip files we've already seen (may be looping directory links)
                continue;
            }

            if (file.isDirectory() && processorConfig.getRecurseSubdirs()) {
                files.addAll(selectFiles(hdfs, canonicalFile, filesVisited));

            } else if (!file.isDirectory() && processorConfig.getPathFilter().accept(canonicalFile)) {
                final long fileAge = System.currentTimeMillis() - file.getModificationTime();
                if (processorConfig.getMinimumAge() < fileAge && fileAge < processorConfig.getMaximumAge()) {
                    files.add(canonicalFile);

                    if (getLogger().isDebugEnabled()) {
                        getLogger().debug(this + " selected file at path: " + canonicalFile.toString());
                    }

                }
            }
        }
        return files;
    }

<<<<<<< HEAD
    
=======
    /**
     * Returns the relative path of the child that does not include the filename or the root path.
     *
     * @param root root
     * @param child child
     * @return the relative path of the child that does not include the filename or the root path
     */
    public static String getPathDifference(final Path root, final Path child) {
        final int depthDiff = child.depth() - root.depth();
        if (depthDiff <= 1) {
            return "".intern();
        }
        String lastRoot = root.getName();
        Path childsParent = child.getParent();
        final StringBuilder builder = new StringBuilder();
        builder.append(childsParent.getName());
        for (int i = (depthDiff - 3); i >= 0; i--) {
            childsParent = childsParent.getParent();
            String name = childsParent.getName();
            if (name.equals(lastRoot) && childsParent.toString().endsWith(root.toString())) {
                break;
            }
            builder.insert(0, Path.SEPARATOR).insert(0, name);
        }
        return builder.toString();
    }
>>>>>>> 384b2ac2

    /**
     * Holder for a snapshot in time of some processor properties that are passed around.
     */
    protected static class ProcessorConfiguration {

        final private Path configuredRootDirPath;
        final private Pattern fileFilterPattern;
        final private boolean ignoreDottedFiles;
        final private boolean filterMatchBasenameOnly;
        final private long minimumAge;
        final private long maximumAge;
        final private boolean recurseSubdirs;
        final private PathFilter pathFilter;

        ProcessorConfiguration(final ProcessContext context) {
            configuredRootDirPath = new Path(context.getProperty(DIRECTORY).getValue());
            ignoreDottedFiles = context.getProperty(IGNORE_DOTTED_FILES).asBoolean();
            final String fileFilterRegex = context.getProperty(FILE_FILTER_REGEX).getValue();
            fileFilterPattern = (fileFilterRegex == null) ? null : Pattern.compile(fileFilterRegex);
            filterMatchBasenameOnly = context.getProperty(FILTER_MATCH_NAME_ONLY).asBoolean();
            final Long minAgeProp = context.getProperty(MIN_AGE).asTimePeriod(TimeUnit.MILLISECONDS);
            minimumAge = (minAgeProp == null) ? 0L : minAgeProp;
            final Long maxAgeProp = context.getProperty(MAX_AGE).asTimePeriod(TimeUnit.MILLISECONDS);
            maximumAge = (maxAgeProp == null) ? Long.MAX_VALUE : maxAgeProp;
            recurseSubdirs = context.getProperty(RECURSE_SUBDIRS).asBoolean();
            pathFilter = new PathFilter() {

                @Override
                public boolean accept(Path path) {
                    if (ignoreDottedFiles && path.getName().startsWith(".")) {
                        return false;
                    }
                    final String pathToCompare;
                    if (filterMatchBasenameOnly) {
                        pathToCompare = path.getName();
                    } else {
                        // figure out portion of path that does not include the provided root dir.
                        String relativePath = getPathDifference(configuredRootDirPath, path);
                        if (relativePath.length() == 0) {
                            pathToCompare = path.getName();
                        } else {
                            pathToCompare = relativePath + Path.SEPARATOR + path.getName();
                        }
                    }

                    if (fileFilterPattern != null && !fileFilterPattern.matcher(pathToCompare).matches()) {
                        return false;
                    }
                    return true;
                }

            };
        }

        public Path getConfiguredRootDirPath() {
            return configuredRootDirPath;
        }

        protected long getMinimumAge() {
            return minimumAge;
        }

        protected long getMaximumAge() {
            return maximumAge;
        }

        public boolean getRecurseSubdirs() {
            return recurseSubdirs;
        }

        protected PathFilter getPathFilter() {
            return pathFilter;
        }
    }
}<|MERGE_RESOLUTION|>--- conflicted
+++ resolved
@@ -62,17 +62,11 @@
 @Tags({"hadoop", "HDFS", "get", "fetch", "ingest", "source", "filesystem"})
 @CapabilityDescription("Fetch files from Hadoop Distributed File System (HDFS) into FlowFiles. This Processor will delete the file from HDFS after fetching it.")
 @WritesAttributes({
-<<<<<<< HEAD
-        @WritesAttribute(attribute = "filename", description = "The name of the file that was read from HDFS."),
-        @WritesAttribute(attribute = "path", description = "The path is set to the relative path of the file's directory on HDFS. For example, if the Directory property is set to /tmp, then files picked up from /tmp will have the path attribute set to \"./\". If the Recurse Subdirectories property is set to true and a file is picked up from /tmp/abc/1/2/3, then the path attribute will be set to \"abc/1/2/3\".") })
+    @WritesAttribute(attribute = "filename", description = "The name of the file that was read from HDFS."),
+    @WritesAttribute(attribute = "path", description = "The path is set to the relative path of the file's directory on HDFS. For example, if the Directory property "
+            + "is set to /tmp, then files picked up from /tmp will have the path attribute set to \"./\". If the Recurse Subdirectories property is set to true and "
+            + "a file is picked up from /tmp/abc/1/2/3, then the path attribute will be set to \"abc/1/2/3\".") })
 @SeeAlso({PutHDFS.class, ListHDFS.class})
-=======
-    @WritesAttribute(attribute = "filename", description = "The name of the file that was read from HDFS."),
-    @WritesAttribute(attribute = "path", description = "The path is set to the relative path of the file's directory on HDFS. For example, if "
-            + "the Directory property is set to /tmp, then files picked up from /tmp will have the path attribute set to \"./\". If the Recurse "
-            + "Subdirectories property is set to true and a file is picked up from /tmp/abc/1/2/3, then the path attribute will be set to \"abc/1/2/3\".")})
-@SeeAlso(PutHDFS.class)
->>>>>>> 384b2ac2
 public class GetHDFS extends AbstractHadoopProcessor {
 
     public static final String BUFFER_SIZE_KEY = "io.file.buffer.size";
@@ -81,101 +75,101 @@
 
     // relationships
     public static final Relationship REL_SUCCESS = new Relationship.Builder()
-            .name("success")
-            .description("All files retrieved from HDFS are transferred to this relationship")
-            .build();
+    .name("success")
+    .description("All files retrieved from HDFS are transferred to this relationship")
+    .build();
 
     public static final Relationship REL_PASSTHROUGH = new Relationship.Builder()
-            .name("passthrough")
-            .description(
-                    "If this processor has an input queue for some reason, then FlowFiles arriving on that input are transferred to this relationship")
+    .name("passthrough")
+    .description(
+            "If this processor has an input queue for some reason, then FlowFiles arriving on that input are transferred to this relationship")
             .build();
 
     // properties
     public static final PropertyDescriptor DIRECTORY = new PropertyDescriptor.Builder()
-            .name(DIRECTORY_PROP_NAME)
-            .description("The HDFS directory from which files should be read")
-            .required(true)
-            .addValidator(StandardValidators.NON_EMPTY_VALIDATOR)
+    .name(DIRECTORY_PROP_NAME)
+    .description("The HDFS directory from which files should be read")
+    .required(true)
+    .addValidator(StandardValidators.NON_EMPTY_VALIDATOR)
+    .build();
+
+    public static final PropertyDescriptor RECURSE_SUBDIRS = new PropertyDescriptor.Builder()
+    .name("Recurse Subdirectories")
+    .description("Indicates whether to pull files from subdirectories of the HDFS directory")
+    .required(true)
+    .allowableValues("true", "false")
+    .defaultValue("true")
+    .build();
+
+    public static final PropertyDescriptor KEEP_SOURCE_FILE = new PropertyDescriptor.Builder()
+    .name("Keep Source File")
+    .description("Determines whether to delete the file from HDFS after it has been successfully transferred. If true, the file will be fetched repeatedly. This is intended for testing only.")
+    .required(true)
+    .allowableValues("true", "false")
+    .defaultValue("false")
+    .build();
+
+    public static final PropertyDescriptor FILE_FILTER_REGEX = new PropertyDescriptor.Builder()
+    .name("File Filter Regex")
+    .description("A Java Regular Expression for filtering Filenames; if a filter is supplied then only files whose names match that Regular "
+            + "Expression will be fetched, otherwise all files will be fetched")
+            .required(false)
+            .addValidator(StandardValidators.REGULAR_EXPRESSION_VALIDATOR)
             .build();
 
-    public static final PropertyDescriptor RECURSE_SUBDIRS = new PropertyDescriptor.Builder()
-            .name("Recurse Subdirectories")
-            .description("Indicates whether to pull files from subdirectories of the HDFS directory")
+    public static final PropertyDescriptor FILTER_MATCH_NAME_ONLY = new PropertyDescriptor.Builder()
+    .name("Filter Match Name Only")
+    .description("If true then File Filter Regex will match on just the filename, otherwise subdirectory names will be included with filename "
+            + "in the regex comparison")
             .required(true)
             .allowableValues("true", "false")
             .defaultValue("true")
             .build();
 
-    public static final PropertyDescriptor KEEP_SOURCE_FILE = new PropertyDescriptor.Builder()
-            .name("Keep Source File")
-            .description("Determines whether to delete the file from HDFS after it has been successfully transferred. If true, the file will be fetched repeatedly. This is intended for testing only.")
-            .required(true)
-            .allowableValues("true", "false")
-            .defaultValue("false")
-            .build();
-
-    public static final PropertyDescriptor FILE_FILTER_REGEX = new PropertyDescriptor.Builder()
-            .name("File Filter Regex")
-            .description("A Java Regular Expression for filtering Filenames; if a filter is supplied then only files whose names match that Regular "
-                    + "Expression will be fetched, otherwise all files will be fetched")
-            .required(false)
-            .addValidator(StandardValidators.REGULAR_EXPRESSION_VALIDATOR)
-            .build();
-
-    public static final PropertyDescriptor FILTER_MATCH_NAME_ONLY = new PropertyDescriptor.Builder()
-            .name("Filter Match Name Only")
-            .description("If true then File Filter Regex will match on just the filename, otherwise subdirectory names will be included with filename "
-                    + "in the regex comparison")
-            .required(true)
-            .allowableValues("true", "false")
-            .defaultValue("true")
-            .build();
-
     public static final PropertyDescriptor IGNORE_DOTTED_FILES = new PropertyDescriptor.Builder()
-            .name("Ignore Dotted Files")
-            .description("If true, files whose names begin with a dot (\".\") will be ignored")
-            .required(true)
-            .allowableValues("true", "false")
-            .defaultValue("true")
-            .build();
+    .name("Ignore Dotted Files")
+    .description("If true, files whose names begin with a dot (\".\") will be ignored")
+    .required(true)
+    .allowableValues("true", "false")
+    .defaultValue("true")
+    .build();
 
     public static final PropertyDescriptor MIN_AGE = new PropertyDescriptor.Builder()
-            .name("Minimum File Age")
-            .description("The minimum age that a file must be in order to be pulled; any file younger than this amount of time (based on last modification date) will be ignored")
-            .required(true)
-            .addValidator(StandardValidators.createTimePeriodValidator(0, TimeUnit.MILLISECONDS, Long.MAX_VALUE, TimeUnit.NANOSECONDS))
-            .defaultValue("0 sec")
-            .build();
+    .name("Minimum File Age")
+    .description("The minimum age that a file must be in order to be pulled; any file younger than this amount of time (based on last modification date) will be ignored")
+    .required(true)
+    .addValidator(StandardValidators.createTimePeriodValidator(0, TimeUnit.MILLISECONDS, Long.MAX_VALUE, TimeUnit.NANOSECONDS))
+    .defaultValue("0 sec")
+    .build();
 
     public static final PropertyDescriptor MAX_AGE = new PropertyDescriptor.Builder()
-            .name("Maximum File Age")
-            .description("The maximum age that a file must be in order to be pulled; any file older than this amount of time (based on last modification date) will be ignored")
-            .required(false)
-            .addValidator(StandardValidators.createTimePeriodValidator(100, TimeUnit.MILLISECONDS, Long.MAX_VALUE, TimeUnit.NANOSECONDS))
-            .build();
+    .name("Maximum File Age")
+    .description("The maximum age that a file must be in order to be pulled; any file older than this amount of time (based on last modification date) will be ignored")
+    .required(false)
+    .addValidator(StandardValidators.createTimePeriodValidator(100, TimeUnit.MILLISECONDS, Long.MAX_VALUE, TimeUnit.NANOSECONDS))
+    .build();
 
     public static final PropertyDescriptor BATCH_SIZE = new PropertyDescriptor.Builder()
-            .name("Batch Size")
-            .description("The maximum number of files to pull in each iteration, based on run schedule.")
-            .required(true)
-            .defaultValue("100")
-            .addValidator(StandardValidators.POSITIVE_INTEGER_VALIDATOR)
-            .build();
+    .name("Batch Size")
+    .description("The maximum number of files to pull in each iteration, based on run schedule.")
+    .required(true)
+    .defaultValue("100")
+    .addValidator(StandardValidators.POSITIVE_INTEGER_VALIDATOR)
+    .build();
 
     public static final PropertyDescriptor POLLING_INTERVAL = new PropertyDescriptor.Builder()
-            .name("Polling Interval")
-            .description("Indicates how long to wait between performing directory listings")
-            .required(true)
-            .addValidator(StandardValidators.TIME_PERIOD_VALIDATOR)
-            .defaultValue("0 sec")
-            .build();
+    .name("Polling Interval")
+    .description("Indicates how long to wait between performing directory listings")
+    .required(true)
+    .addValidator(StandardValidators.TIME_PERIOD_VALIDATOR)
+    .defaultValue("0 sec")
+    .build();
 
     public static final PropertyDescriptor BUFFER_SIZE = new PropertyDescriptor.Builder()
-            .name("IO Buffer Size")
-            .description("Amount of memory to use to buffer file contents during IO. This overrides the Hadoop Configuration")
-            .addValidator(StandardValidators.DATA_SIZE_VALIDATOR)
-            .build();
+    .name("IO Buffer Size")
+    .description("Amount of memory to use to buffer file contents during IO. This overrides the Hadoop Configuration")
+    .addValidator(StandardValidators.DATA_SIZE_VALIDATOR)
+    .build();
 
     private static final Set<Relationship> relationships;
     protected static final List<PropertyDescriptor> localProperties;
@@ -466,37 +460,6 @@
         return files;
     }
 
-<<<<<<< HEAD
-    
-=======
-    /**
-     * Returns the relative path of the child that does not include the filename or the root path.
-     *
-     * @param root root
-     * @param child child
-     * @return the relative path of the child that does not include the filename or the root path
-     */
-    public static String getPathDifference(final Path root, final Path child) {
-        final int depthDiff = child.depth() - root.depth();
-        if (depthDiff <= 1) {
-            return "".intern();
-        }
-        String lastRoot = root.getName();
-        Path childsParent = child.getParent();
-        final StringBuilder builder = new StringBuilder();
-        builder.append(childsParent.getName());
-        for (int i = (depthDiff - 3); i >= 0; i--) {
-            childsParent = childsParent.getParent();
-            String name = childsParent.getName();
-            if (name.equals(lastRoot) && childsParent.toString().endsWith(root.toString())) {
-                break;
-            }
-            builder.insert(0, Path.SEPARATOR).insert(0, name);
-        }
-        return builder.toString();
-    }
->>>>>>> 384b2ac2
-
     /**
      * Holder for a snapshot in time of some processor properties that are passed around.
      */
